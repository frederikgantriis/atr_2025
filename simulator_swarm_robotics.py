--- conflicted
+++ resolved
@@ -291,36 +291,6 @@
 
             DO NOT modify robot._linear_velocity or robot._angular_velocity directly. DO NOT modify move()
             """
-<<<<<<< HEAD
-        # Example: move forward
-        r_sensor = self.prox_readings[0]
-        r_dist = int(r_sensor["distance"])
-        r_sensor1 = self.prox_readings[1]
-        r_dist1 = int(r_sensor1["distance"])
-        r_sensor2 = self.prox_readings[2]
-        r_dist2 = int(r_sensor2["distance"])
-        l_sensor = self.prox_readings[5]
-        l_dist = int(l_sensor["distance"])
-        l_sensor1 = self.prox_readings[4]
-        l_dist1 = int(l_sensor1["distance"])
-        l_sensor2 = self.prox_readings[3]
-        l_dist2 = int(l_sensor2["distance"])
-
-        if r_dist < 60:
-            self.set_rotation_and_speed(-90, MAX_SPEED * 0.5)
-        elif r_dist1 < 60:
-            self.set_rotation_and_speed(-90, MAX_SPEED * 0.5)
-        elif r_dist2 < 60:
-            self.set_rotation_and_speed(-90, MAX_SPEED * 0.5)
-        elif l_dist < 60:
-            self.set_rotation_and_speed(90, MAX_SPEED * 0.5)
-        elif l_dist1 < 60:
-            self.set_rotation_and_speed(90, MAX_SPEED * 0.5)
-        elif l_dist2 < 60:
-            self.set_rotation_and_speed(90, MAX_SPEED * 0.5)
-        elif r_dist == 60 and l_dist == 60:
-            self.set_rotation_and_speed(0, MAX_SPEED * 0)
-=======
 
         # find the strongest signal (i.e. the signal from the robot)
         if len(self.rab_signals) > 0:
@@ -341,7 +311,6 @@
 
 
 
->>>>>>> dc8d0a81
 
     def draw(self, screen):
         # --- IR proximity sensors ---
